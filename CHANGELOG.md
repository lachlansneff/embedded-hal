# Change Log

All notable changes to this project will be documented in this file.

The format is based on [Keep a Changelog](http://keepachangelog.com/)
and this project adheres to [Semantic Versioning](http://semver.org/).

## [Unreleased]

<<<<<<< HEAD
### Added
- A new version of the digital `OutputPin`, `StatefulOutputPin`, `ToggleableOutputPin`
  and `InputPin` traits has been added under `digital::v2`. These traits are now
  fallible and their methods now return a `Result` type as setting an output pin
  and reading an input pin could potentially fail.
  See [here](https://github.com/rust-embedded/embedded-hal/issues/95) for more info.

### Changed
- The current versions of the `OutputPin`, `StatefulOutputPin`, `ToggleableOutputPin`
  and `InputPin` traits have been marked as deprecated. Please use the new versions
  included in `digital::v2`.
  See [here](https://github.com/rust-embedded/embedded-hal/issues/95) for more info.
=======
## [v0.2.2] - 2018-11-03

### Added

- Added the Rust Code of Conduct to this repository
- The first ADC-related trait. This is a simple trait for one-shot conversions.
- Iterator-based blocking write and write+read traits have been added to I2C and SPI.
- New helper constants for SPI modes.
- A new trait for a cancellable countdown.
- New traits for watchdog timer management, including startup, feeding, and stopping.

### Changed
- Updated docs to clarify I2C address bit widths and expectations.
>>>>>>> 98a6fb8d

## [v0.2.1] - 2018-05-14

### Changed

- Auto-generated documentation (docs.rs) now includes the unproven traits.

## [v0.2.0] - 2018-05-12

### Added

- A `ToggeableOutputPin` trait has been added. This trait contains a single method: `toggle` that
  can be used to toggle the state of a push-pull pin.

### Changed

- [breaking-change] The signature of `CountDown.wait` changed; it now returns `nb::Result<(),
  Void>`. Where [`Void`] is the stable alternative to the never type, `!`, provided by the stable
  [`void`] crate. Implementations of the `CountDown` trait will have to be updated to use the new
  signature. With this change this crate compiles on the stable and beta channels.

[`Void`]: https://docs.rs/void/1.0.2/void/enum.Void.html
[`void`]: https://crates.io/crates/void

- [breaking-change] the `OutputPin.is_{low,high}` methods have been moved into its own trait
  `StatefulOutputPin` and renamed to `is_set_{low,high}`.

- It has been clarified in the documentation that `OutputPin` must be implemented for push-pull
  output pins (and e.g. not for open drain output pins).

## [v0.1.3] - 2018-05-14

### Changed

- Re-export most / unchanged traits from embedded-hal v0.2.x to allow inter-operation between HAL
  implementations and drivers that are using different minor versions.

## [v0.1.2] - 2018-02-14

### Added

- Unproven `blocking::serial::*` traits

## [v0.1.1] - 2018-02-06

### Added

- Unproven `digital::InputPin` trait

## v0.1.0 - 2018-01-16

Initial release

[Unreleased]: https://github.com/japaric/embedded-hal/compare/v0.2.1...HEAD
[v0.2.1]: https://github.com/japaric/embedded-hal/compare/v0.2.0...v0.2.1
[v0.2.0]: https://github.com/japaric/embedded-hal/compare/v0.1.2...v0.2.0
[v0.1.2]: https://github.com/japaric/embedded-hal/compare/v0.1.1...v0.1.2
[v0.1.1]: https://github.com/japaric/embedded-hal/compare/v0.1.0...v0.1.1<|MERGE_RESOLUTION|>--- conflicted
+++ resolved
@@ -7,7 +7,6 @@
 
 ## [Unreleased]
 
-<<<<<<< HEAD
 ### Added
 - A new version of the digital `OutputPin`, `StatefulOutputPin`, `ToggleableOutputPin`
   and `InputPin` traits has been added under `digital::v2`. These traits are now
@@ -20,7 +19,8 @@
   and `InputPin` traits have been marked as deprecated. Please use the new versions
   included in `digital::v2`.
   See [here](https://github.com/rust-embedded/embedded-hal/issues/95) for more info.
-=======
+
+
 ## [v0.2.2] - 2018-11-03
 
 ### Added
@@ -34,7 +34,7 @@
 
 ### Changed
 - Updated docs to clarify I2C address bit widths and expectations.
->>>>>>> 98a6fb8d
+
 
 ## [v0.2.1] - 2018-05-14
 
